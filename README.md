# Standard Agent 🛠️ — Composable Agents

<<<<<<< HEAD
A **modular framework** for building AI agents that can plan, act, and **autonomously recover from failures**.
It ships with a ready-to-use *ReWOO* reasoning stack and the Jentic tool platform out of the box, but every layer is swappable.
=======
[![Discord](https://img.shields.io/badge/JOIN%20OUR%20DISCORD-COMMUNITY-7289DA?style=plastic&logo=discord&logoColor=white)](https://discord.gg/yrxmDZWMqB)
[![Contributor Covenant](https://img.shields.io/badge/Contributor%20Covenant-2.1-40c463.svg)](CODE_OF_CONDUCT.md)
[![License: MIT](https://img.shields.io/badge/License-MIT-yellow.svg)](LICENSE.md)

A **modular framework** for building AI agents that can plan, act, and **autonomously recover from failures**.  
It ships with a ready-to-use *ReWOO* reasoning stack and the Jentic tool platform out of the box, but every layer is swappable
>>>>>>> 0dd65bb6

- [Quick Start](#quick-start)
- [Usage Examples](#usage-examples)
- [Project Layout](#project-layout)
- [Core Runtime Objects](#core-runtime-objects)
- [Extending the Framework](#extending-the-framework)
- [Roadmap](#roadmap)

> **Join our community!** Connect with contributors and users on [Discord](https://discord.gg/yrxmDZWMqB) to discuss ideas, ask questions, and collaborate on the OAK repository.


## Quick Start

### Get Your Jentic API Key

To use any Jentic product such as the Jentic SDK or MCP Plugin, you must first obtain a Jentic API Key. The easiest way is using the Jentic CLI. You can _optionally_ include an email address for higher rate limits and for early access to new features.

```sh
jentic register --email '<your_email>'
```

This will print your API Key and an export command to set it in your environment:

```sh
export JENTIC_API_KEY=<your-jentic-uuid>
```

Alternatively, you can use curl to register and obtain your API Key:

```sh
curl -X POST https://api.jentic.com/api/v1/auth/register \
     -H "Content-Type: application/json" \
     -d '{"email": "<your_email>"}'
```

### Installation

```bash
# Clone and set up the project
git clone <repository-url>
cd standard_agent

# Install dependencies
make install

# Activate the virtual environment
source .venv/bin/activate

# Run the agent
python main.py
```

### Configuration

Before running the agent, you need to create a `.env` file in the root of the project to store your API keys and other secrets. The application will automatically load these variables.

Create a file named `.env` and add the following content, replacing the placeholder values with your actual keys:

```dotenv
# Jentic Platform API Key
JENTIC_API_KEY="your-jentic-api-key-here"

# LLM Provider API Keys (use the one for your chosen model)
OPENAI_API_KEY="your-openai-api-key-here"
ANTHROPIC_API_KEY="your-anthropic-api-key-here"
GEMINI_API_KEY="your-google-gemini-api-key-here"

# Tool-Specific Secrets (add as needed)
DISCORD_BOT_TOKEN="your-discord-bot-token-here"
```

**Note:** An LLM provider key is essential for the agent to function. The `JENTIC_API_KEY` is required if you are using the default `JenticClient` tool provider.

However, this layer is swappable. If you build your own tool provider by implementing the `JustInTimeToolingBase` interface, you will need to configure its specific secrets instead. See the "Extending the Framework" section for more details.

You can obtain a jentic key by running the following line from your project directory with the virtual enviroment active:
``` bash
jentic register --email '<your_email>'
```

### Usage Examples

We provide two ways to use the agent framework: a quick-start method using a pre-built agent, and a more advanced method that shows how to build an agent from scratch.

#### 1. Quick Start: Running a Pre-built Agent

This is the fastest way to get started. The `ReWOOAgent` class provides a `StandardAgent` instance that is already configured with a reasoner, LLM, tools, and memory.

```python
# main.py
import os
from dotenv import load_dotenv
from agents.prebuilt import ReWOOAgent
from utils.cli import read_user_goal, print_result

# Load API keys from .env file
load_dotenv()

# 1. Get the pre-built agent.
agent = ReWOOAgent(model=os.getenv("LLM_MODEL", "claude-sonnet-4"))

# 2. Run the agent's main loop.
print("🤖 Agent is ready. Press Ctrl+C to exit.")
while True:
    goal_text = None
    try:
        goal = read_user_goal()
        if not goal:
            continue
        
        result = agent.solve(goal)
        print_result(result)

    except KeyboardInterrupt:
        print("\n🤖 Bye!")
        break
```

#### 2. Custom Agent Composition: Build Your Own

The real power of Standard Agent comes from its **composable architecture**. Every component is swappable, allowing you to create custom agents tailored to your specific needs. Here's how to build agents from scratch by mixing and matching components.

```python
# main_build_your_own_agent.py
import os
from dotenv import load_dotenv

# Import the core agent class
from agents.standard_agent import StandardAgent

# Import different implementations for each layer
from agents.llm.litellm import LiteLLM
from agents.tools.jentic import JenticClient
from agents.memory.dict_memory import DictMemory

# Import reasoner components
from agents.reasoner.sequential.reasoner import SequentialReasoner
from agents.reasoner.sequential.planners.bullet_list import BulletListPlan
from agents.reasoner.sequential.executors.rewoo import ReWOOExecuteStep
from agents.reasoner.sequential.reflectors.rewoo import ReWOOReflect
from agents.reasoner.sequential.summarizer.default import DefaultSummarizeResult

from utils.cli import read_user_goal, print_result

load_dotenv()

# Step 1: Choose and configure your components
llm = LiteLLM(model="gpt-4")
tools = JenticClient()
memory = DictMemory()

# Step 2: Build a custom reasoner by composing sequential components
custom_reasoner = SequentialReasoner(
    llm=llm,
    tools=tools, 
    memory=memory,
    plan=BulletListPlan(llm=llm),
    execute_step=ReWOOExecuteStep(llm=llm, tools=tools, memory=memory),
    reflect=ReWOOReflect(llm=llm, tools=tools, memory=memory, max_retries=5),
    summarize_result=DefaultSummarizeResult(llm=llm)
)

# Step 3: Wire everything together in the StandardAgent
agent = StandardAgent(
    llm=llm,
    tools=tools,
    memory=memory,
    reasoner=custom_reasoner
)

# Step 4: Use your custom agent
print("🤖 Custom Agent is ready!")
while True:
    goal_text = None
    try:
        goal = read_user_goal()
        if not goal:
            continue
            
        result = agent.solve(goal)
        print_result(result)
        
    except KeyboardInterrupt:
        print("\n🤖 Bye!")
        break
```
---

**💡 Why This Matters**

This composition approach means you can:

- **Start simple** with pre-built agents like `ReWOOAgent`
- **Gradually customize** by swapping individual components
- **Experiment easily** with different LLMs, reasoning strategies, or tool providers
- **Extend incrementally** by implementing new components that follow the same interfaces
- **Mix and match** components from different sources without breaking existing code

The key insight is that each component follows well-defined interfaces (`BaseLLM`, `BaseMemory`, `JustInTimeToolingBase`, etc.), so they can be combined in any configuration that makes sense for your use case.


### Project Layout

```
.
├── agents/
│   ├── standard_agent.py           # The main agent class orchestrating all components
│   ├── prebuilt.py                 # Factory functions for pre-configured agents (e.g., ReWOO)
│   ├── llm/                        # LLM wrappers (e.g., LiteLLM)
│   ├── memory/                     # Memory backends (e.g., in-memory dictionary)
│   ├── tools/                      # Tool integrations (e.g., Jentic client)
│   └── reasoner/                   # Core reasoning and execution logic
│       ├── base.py                 # Base classes and interfaces for reasoners
│       ├── prebuilt.py             # Pre-composed, ready-to-use reasoner implementations
│       └── sequential/             # A step-by-step reasoner (Plan -> Execute -> Reflect)
│           ├── reasoner.py         # Orchestrates the sequential reasoning loop
│           ├── planners/           # Components for generating plans
│           ├── executors/          # Components for executing single steps of a plan
│           ├── reflectors/         # Components for analyzing failures and self-healing
│           └── summarizer/         # Components for summarizing final results
│
├── utils/
│   ├── cli.py                      # Command-line interface helpers
│   └── logger.py                   # Logging configuration
│
├── tests/                          # Unit and integration tests
├── main.py                         # Main entry point for running the agent
├── Makefile                        # Commands for installation, testing, etc.
├── requirements.txt                # Project dependencies
└── config.json                     # Agent configuration file
```

### Core Runtime Objects

| Layer            | Class / Protocol                                                     | Notes                                                             |
|------------------|----------------------------------------------------------------------|-------------------------------------------------------------------|
| **Agent**        | `StandardAgent`                                                      | Owns Reasoner, LLM, Memory, and Tools                             |
| **Reasoners**    | `SequentialReasoner`, `TreeSearchReasoner` (to be implemented), etc. | Each orchestrates a different reasoning algorithm.                |
| **Memory**       | `MutableMapping`                                                         | A key-value store accessible to all components.                   |
| **Tools**        | `JustInTimeToolingBase`                                              | Abstracts external actions (APIs, shell commands, etc.).          |
| **LLM Wrapper**  | `BaseLLM`                                                            | Provides a uniform interface for interacting with different LLMs. |

### The Sequential Reasoner

The `SequentialReasoner` is the default reasoning engine. It follows a classic **Plan -> Execute -> Reflect** loop, and its logic is broken down into four distinct, swappable components:

- **Plan**: Takes the user's goal and generates a step-by-step plan.
  - *Example*: `BulletListPlan`
- **Step Executor**: Executes a single step from the plan, often by calling a tool.
  - *Example*: `ReWOOExecuteStep`
- **Reflector**: If a step fails, this component analyzes the error and decides how to recover (e.g., retry, change the plan).
  - *Example*: `ReWOOReflector`
- **Summarizer**: Once the plan is complete, this component synthesizes the final answer for the user.
  - *Example*: `DefaultSummarizeResult`

This design allows you to customize the reasoning process by mixing and matching different implementations for each stage.

### Extending the Framework

The framework is designed to be modular. Here are some common extension points:

| Need                               | How to Implement                                                                                                                                                                     |
|------------------------------------|--------------------------------------------------------------------------------------------------------------------------------------------------------------------------------------|
| **Different reasoning strategy**   | Create a new `BaseReasoner` implementation (e.g., `TreeSearchReasoner`) and inject it into `StandardAgent`.                                                                          |
| **Custom sequential logic**        | Create new `Plan`, `ExecuteStep`, `Reflect`, or `SummarizeResult` components and compose your own `SequentialReasoner`.                                                              |
| **New tool provider**              | Create a class that inherits from `JustInTimeToolingBase`, implement its methods, and pass it to your `StandardAgent`.                                                               |
| **Persistent memory**              | Create a class that implements the `MutableMapping` interface (e.g., using Redis), and pass it to your `StandardAgent`.                                                              |
| **New Planners, Executors, etc.**  | Create your own implementations of `Plan`, `ExecuteStep`, `Reflect`, or `SummarizeResult` to invent new reasoning capabilities, then compose them in a `SequentialReasoner`. |

## 🔮 Roadmap

- Async agent loop & concurrency-safe inboxes
- Additional pre-built reasoner implementations (ReAct, ToT, Graph-of-Thought)
- More out of the box composable parts to enable custom agents or reasoner implementations
- Web dashboard (live agent state + logs)
- Vector-store memory with RAG planning
- Slack / Discord integration
- Redis / VectorDB memory
- Ideas are welcome! [Open an issue](https://github.com/jentic/standard-agent/issues) or [submit a pull request](https://github.com/jentic/standard-agent/pulls).<|MERGE_RESOLUTION|>--- conflicted
+++ resolved
@@ -1,16 +1,12 @@
 # Standard Agent 🛠️ — Composable Agents
 
-<<<<<<< HEAD
-A **modular framework** for building AI agents that can plan, act, and **autonomously recover from failures**.
-It ships with a ready-to-use *ReWOO* reasoning stack and the Jentic tool platform out of the box, but every layer is swappable.
-=======
+
 [![Discord](https://img.shields.io/badge/JOIN%20OUR%20DISCORD-COMMUNITY-7289DA?style=plastic&logo=discord&logoColor=white)](https://discord.gg/yrxmDZWMqB)
 [![Contributor Covenant](https://img.shields.io/badge/Contributor%20Covenant-2.1-40c463.svg)](CODE_OF_CONDUCT.md)
 [![License: MIT](https://img.shields.io/badge/License-MIT-yellow.svg)](LICENSE.md)
 
 A **modular framework** for building AI agents that can plan, act, and **autonomously recover from failures**.  
 It ships with a ready-to-use *ReWOO* reasoning stack and the Jentic tool platform out of the box, but every layer is swappable
->>>>>>> 0dd65bb6
 
 - [Quick Start](#quick-start)
 - [Usage Examples](#usage-examples)
